--- conflicted
+++ resolved
@@ -804,7 +804,18 @@
 
  
-<<<<<<< HEAD
+(defun nov--find-file (file index position)
+  "Open FILE(nil means current buffer) in nov-mode and go to the specified INDEX and POSITION."
+  (when file
+    (find-file file))
+  (unless (eq major-mode 'nov-mode)
+    (nov-mode))
+  (when (not (nov--index-valid-p nov-documents index))
+    (error "Invalid documents index"))
+  (setq nov-documents-index index)
+  (nov-render-document)
+  (goto-char point))
+
 ;; Bookmark Integration
 (defun nov-bookmark-make-record  ()
   "Create a bookmark epub record."
@@ -822,24 +833,10 @@
   (let ((file (bookmark-prop-get bmk 'filename))
         (index (bookmark-prop-get bmk 'index))
         (position (bookmark-prop-get bmk 'position)))
-    (switch-to-buffer (or (cl-find-if (lambda (buffer)
-                                        (with-current-buffer buffer
-                                          (and (eq major-mode 'nov-mode)
-                                               (string= file nov-file-name)
-                                               (= index nov-documents-index))))
-                                      (buffer-list))
-                          (find-buffer-visiting file)
-                          (find-file-existing file)
-                          ;; (find-file-noselect file)
-                          ))
-    (unless (eq major-mode 'nov-mode)
-      (nov-mode))
-    (when (nov--index-valid-p nov-documents index)
-      (setq nov-documents-index index)
-      (nov-render-document)
-      (goto-char position))))
-
-=======
+    (nov--find-file file index position)))
+
++
 ;;; org interop
 
 (require 'org)
@@ -849,12 +846,7 @@
       (let ((file (match-string 1 path))
             (index (string-to-number (match-string 2 path)))
             (point (string-to-number (match-string 3 path))))
-        (find-file file)
-        (when (not (nov--index-valid-p nov-documents index))
-          (error "Invalid documents index"))
-        (setq nov-documents-index index)
-        (nov-render-document)
-        (goto-char point))
+        (nov--find-file file index point))
     (error "Invalid nov.el link")))
 
 (defun nov-org-link-store ()
@@ -871,7 +863,6 @@
  "nov"
  :follow 'nov-org-link-follow
  :store 'nov-org-link-store)
->>>>>>> c7c7a7e1
 
 (provide 'nov)
 ;;; nov.el ends here